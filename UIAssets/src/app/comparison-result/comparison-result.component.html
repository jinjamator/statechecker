<loading-dots *ngIf="loading" [text]="loadingMessage"></loading-dots>
<div *ngIf="!loading">
  <h4>
    <a class="btn btn--icon btn--primary" [routerLink]="['/comparison', comparison._id]">
      <span class="icon-back"></span>
    </a>
    Comparison results for {{key}} {{value}}
    <button class="btn btn--icon btn--small btn--primary" (click)='getComparisonResults()'>
      <span class="icon-refresh"></span>
    </button>
  </h4>
  <br>
  <div class="row">
    <div class="col-md-12">
      <div class="row">
        <div class="col-md-3">
          <div class="scoreboard scoreboard--raised">
            <div class="scoreboard__title text--success">{{subtotal_equal | number}}</div>
            <hr class="text-muted">
            <div class="scoreboard__subtitle">Equal</div>
          </div>
        </div>
        <div class="col-md-3">
          <div class="scoreboard scoreboard--raised">
            <div class="scoreboard__title text--warning-alt">{{subtotal_created | number}}</div>
            <hr class="text-muted">
            <div class="scoreboard__subtitle text--warning-alt">Created</div>
          </div>
        </div>
        <div class="col-md-3">
          <div class="scoreboard scoreboard--raised">
            <div class="scoreboard__title text--warning">{{subtotal_modified | number}}</div>
            <hr class="text-muted">
            <div class="scoreboard__subtitle text--warning">Modified</div>
          </div>
        </div>
        <div class="col-md-3">
          <div class="scoreboard scoreboard--raised">
            <div class="scoreboard__title text--danger">{{subtotal_deleted | number}}</div>
            <hr class="text-muted">
            <div class="scoreboard__subtitle text--danger">Deleted</div>
          </div>
        </div>
      </div>
      <div class="row">
        <div class="col-md-12">&nbsp;</div>
      </div>
      <div class="row">
        <div class="col-md-12">
          <div class="panel panel--raised">
            <div class="row">
              <div class="col-md-12">
                <label class="switch">
                  <input
                    #includeEmptyCheckBox
                    id="includeEmptyCheckBox"
                    type="checkbox"
                    [checked]="includeEmpty"
                    name="classMode"
                    (change)="onIncludeChanged(includeEmptyCheckBox.checked)"
                  >
                  <span class="switch__input"></span>
                  <span class="switch__label">Include empty results</span>
                </label>
              </div>
            </div>
            <div class="row">
              <div class="col-md-12">&nbsp;</div>
            </div>
            <ngx-datatable
              #myTable
              [columnMode]="'flex'"
              [footerHeight]="50"
              [rowHeight]="'auto'"
              [sorts]="sort"
              [rows]="rows"
              [externalPaging]="true"
              [externalSorting]="true"
              [count]="page.totalElements"
              [offset]="page.pageNumber"
              [limit]="page.size"
              [loadingIndicator]="loading"
              (page)='setPage($event)'
              (sort)="onSort($event)"
              [cssClasses]="{
            sortAscending: 'icon-chevron-down',
            sortDescending: 'icon-chevron-up',
            pagerLeftArrow: 'icon-step-prev',
            pagerRightArrow: 'icon-step-next',
            pagerPrevious: 'icon-step-backward',
            pagerNext: 'icon-step-forward'
          }"
            >
              <ngx-datatable-column
                *ngIf="key=='class'" prop="node_id" name="Node" [sortable]="true" [flexGrow]="0.2">
              </ngx-datatable-column>
              <ngx-datatable-column
<<<<<<< HEAD
                *ngIf="key=='node'" prop="classname" name="Class" [sortable]="true" [flexGrow]="0.2">
                <ng-template let-row="row" let-value="value">
                  <a href="#/managed-object/{{row.classname}}" target="_blank">
                    {{ row.classname }}
                  </a>
                </ng-template>
                
=======
                *ngIf="key=='node'" name="Class" [sortable]="true" [flexGrow]="0.2">

                <ng-template let-row="row" let-value="value" ngx-datatable-cell-template>
                    <a href="#/managed-object/{{row['classname']}}" target="_blank">
                        {{row['classname']}}
                    </a>
                </ng-template>

>>>>>>> bf2381d0
              </ngx-datatable-column>
              <ngx-datatable-column name="Equal" [sortable]="true" [flexGrow]="0.1">
                <ng-template ngx-datatable-cell-template let-rowIndex="rowIndex" let-row="row">
                  <a
                    *ngIf="row['total']['equal'] > 0"
                    [routerLink]="[
                    '/comparison',
                    comparison._id,
                    'results',
                    key,
                    value,
                    'equal',
                    key=='class'?'node':'class',
                    key=='class'?row['node_id']:row['classname']
                    ]"
                  >
                    {{row['total']['equal'] | number}}
                  </a>
                  <span *ngIf="row['total']['equal'] == 0">{{row['total']['equal'] | number}}</span>
                </ng-template>
              </ngx-datatable-column>
              <ngx-datatable-column name="Created" [sortable]="true" [flexGrow]="0.2">
                <ng-template ngx-datatable-cell-template let-rowIndex="rowIndex" let-row="row">
                  <a
                    *ngIf="row['total']['created'] > 0"
                    [routerLink]="[
                    '/comparison',
                    comparison._id,
                    'results',
                    key,
                    value,
                    'created',
                    key=='class'?'node':'class',
                    key=='class'?row['node_id']:row['classname']
                    ]"
                  >
                    {{row['total']['created'] | number}}
                  </a>
                  <span *ngIf="row['total']['created'] == 0">{{row['total']['created'] | number}}</span>
                </ng-template>
              </ngx-datatable-column>
              <ngx-datatable-column name="Modified" [sortable]="true" [flexGrow]="0.2">
                <ng-template ngx-datatable-cell-template let-rowIndex="rowIndex" let-row="row">
                  <a
                    *ngIf="row['total']['modified'] > 0"
                    [routerLink]="[
                    '/comparison',
                    comparison._id,
                    'results',
                    key,
                    value,
                    'modified',
                    key=='class'?'node':'class',
                    key=='class'?row['node_id']:row['classname']
                    ]"
                  >
                    {{row['total']['modified'] | number}}
                  </a>
                  <span *ngIf="row['total']['modified'] == 0">{{row['total']['modified'] | number}}</span>
                </ng-template>
              </ngx-datatable-column>
              <ngx-datatable-column name="Deleted" [sortable]="true" [flexGrow]="0.2">
                <ng-template ngx-datatable-cell-template let-rowIndex="rowIndex" let-row="row">
                  <a
                    *ngIf="row['total']['deleted'] > 0"
                    [routerLink]="[
                    '/comparison',
                    comparison._id,
                    'results',
                    key,
                    value,
                    'deleted',
                    key=='class'?'node':'class',
                    key=='class'?row['node_id']:row['classname']
                    ]"
                  >
                    {{row['total']['deleted'] | number}}
                  </a>
                  <span *ngIf="row['total']['deleted'] == 0">{{row['total']['deleted'] | number}}</span>
                </ng-template>
              </ngx-datatable-column>
            </ngx-datatable>
          </div>
        </div>
      </div>
    </div>
  </div>
</div><|MERGE_RESOLUTION|>--- conflicted
+++ resolved
@@ -95,15 +95,6 @@
                 *ngIf="key=='class'" prop="node_id" name="Node" [sortable]="true" [flexGrow]="0.2">
               </ngx-datatable-column>
               <ngx-datatable-column
-<<<<<<< HEAD
-                *ngIf="key=='node'" prop="classname" name="Class" [sortable]="true" [flexGrow]="0.2">
-                <ng-template let-row="row" let-value="value">
-                  <a href="#/managed-object/{{row.classname}}" target="_blank">
-                    {{ row.classname }}
-                  </a>
-                </ng-template>
-                
-=======
                 *ngIf="key=='node'" name="Class" [sortable]="true" [flexGrow]="0.2">
 
                 <ng-template let-row="row" let-value="value" ngx-datatable-cell-template>
@@ -112,7 +103,6 @@
                     </a>
                 </ng-template>
 
->>>>>>> bf2381d0
               </ngx-datatable-column>
               <ngx-datatable-column name="Equal" [sortable]="true" [flexGrow]="0.1">
                 <ng-template ngx-datatable-cell-template let-rowIndex="rowIndex" let-row="row">
